--- conflicted
+++ resolved
@@ -1,43 +1,38 @@
-﻿using System.Collections.Generic;
-using GeoAPI.Coordinates;
-using GeoAPI.Geometries;
-<<<<<<< HEAD
-using NetTopologySuite.Geometries;
-using NetTopologySuite.Coordinates;
-=======
-using GisSharpBlog.NetTopologySuite.Geometries;
-#if BUFFERED
-using coord = NetTopologySuite.Coordinates.BufferedCoordinate;
-using coordFac = NetTopologySuite.Coordinates.BufferedCoordinateFactory;
-using coordSeqFac = NetTopologySuite.Coordinates.BufferedCoordinateSequenceFactory;
-#else
-using coord = NetTopologySuite.Coordinates.Simple.Coordinate;
-using coordFac = NetTopologySuite.Coordinates.Simple.CoordinateFactory;
-using coordSeqFac = NetTopologySuite.Coordinates.Simple.CoordinateSequenceFactory;
-#endif
->>>>>>> e2e53f6b
-
-namespace NetTopologySuite
-{
-    public static class GeometryServices
-    {
-        private static readonly Dictionary<PrecisionModelType, IGeometryFactory<coord>> Factories =
-            new Dictionary<PrecisionModelType, IGeometryFactory<coord>>();
-
-        public static IGeometryFactory<coord> GetGeometryFactory(PrecisionModelType pmtype)
-        {
-            if (!Factories.ContainsKey(pmtype))
-                Factories.Add(pmtype, CreateGeometryFactory(pmtype));
-
-            return Factories[pmtype];
-        }
-
-        private static IGeometryFactory<coord> CreateGeometryFactory(PrecisionModelType pmtype)
-        {
-            return new GeometryFactory<coord>(
-                new coordSeqFac(
-                    new coordFac(pmtype))
-                );
-        }
-    }
+﻿using System.Collections.Generic;
+using GeoAPI.Coordinates;
+using GeoAPI.Geometries;
+using NetTopologySuite.Geometries;
+#if BUFFERED
+using coord = NetTopologySuite.Coordinates.BufferedCoordinate;
+using coordFac = NetTopologySuite.Coordinates.BufferedCoordinateFactory;
+using coordSeqFac = NetTopologySuite.Coordinates.BufferedCoordinateSequenceFactory;
+#else
+using coord = NetTopologySuite.Coordinates.Simple.Coordinate;
+using coordFac = NetTopologySuite.Coordinates.Simple.CoordinateFactory;
+using coordSeqFac = NetTopologySuite.Coordinates.Simple.CoordinateSequenceFactory;
+#endif
+
+namespace NetTopologySuite
+{
+    public static class GeometryServices
+    {
+        private static readonly Dictionary<PrecisionModelType, IGeometryFactory<coord>> Factories =
+            new Dictionary<PrecisionModelType, IGeometryFactory<coord>>();
+
+        public static IGeometryFactory<coord> GetGeometryFactory(PrecisionModelType pmtype)
+        {
+            if (!Factories.ContainsKey(pmtype))
+                Factories.Add(pmtype, CreateGeometryFactory(pmtype));
+
+            return Factories[pmtype];
+        }
+
+        private static IGeometryFactory<coord> CreateGeometryFactory(PrecisionModelType pmtype)
+        {
+            return new GeometryFactory<coord>(
+                new coordSeqFac(
+                    new coordFac(pmtype))
+                );
+        }
+    }
 }