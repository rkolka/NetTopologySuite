NetTopologySuite is a collection of .NET classes written in C# that
implement the fundamental operations required to validate a given
geo-spatial data set to a known topological specification.

This collection of classes is a porting (with some additions and modifications) of 
JTS Topology Suite (see next license for more informations).

Copyright (C) 2005-2014 NetTopologySuite team

This library is free software; you can redistribute it and/or
modify it under the terms of the GNU Lesser General Public
License as published by the Free Software Foundation; either
version 2.1 of the License, or (at your option) any later version.

This library is distributed in the hope that it will be useful,
but WITHOUT ANY WARRANTY; without even the implied warranty of
MERCHANTABILITY or FITNESS FOR A PARTICULAR PURPOSE.  See the GNU
Lesser General Public License for more details.

You should have received a copy of the GNU Lesser General Public
License along with this library; if not, write to the Free Software
Foundation, Inc., 59 Temple Place, Suite 330, Boston, MA  02111-1307  USA

For more information, please visit: https://github.com/NetTopologySuite/NetTopologySuite




**Copy of JTS license**

The JTS Topology Suite is a collection of Java classes that
implement the fundamental operations required to validate a given
geo-spatial data set to a known topological specification.
Copyright (C) 2001 Vivid Solutions
This library is free software; you can redistribute it and/or
modify it under the terms of the GNU Lesser General Public
License as published by the Free Software Foundation; either
version 2.1 of the License, or (at your option) any later version.
This library is distributed in the hope that it will be useful,
but WITHOUT ANY WARRANTY; without even the implied warranty of
MERCHANTABILITY or FITNESS FOR A PARTICULAR PURPOSE.  See the GNU
Lesser General Public License for more details.
You should have received a copy of the GNU Lesser General Public
License along with this library; if not, write to the Free Software
Foundation, Inc., 59 Temple Place, Suite 330, Boston, MA  02111-1307  USA
For more information, please visit: http://sourceforge.net/projects/jts-topo-suite/


    

**Copy of SharpMap license**

Copyright 2005, 2014 - SharpMap team

SharpMap is free software; you can redistribute it and/or modify
it under the terms of the GNU Lesser General Public License as published by
the Free Software Foundation; either version 2 of the License, or
(at your option) any later version.
SharpMap is distributed in the hope that it will be useful,
but WITHOUT ANY WARRANTY; without even the implied warranty of
MERCHANTABILITY or FITNESS FOR A PARTICULAR PURPOSE.  See the
GNU Lesser General Public License for more details.
You should have received a copy of the GNU Lesser General Public License
along with SharpMap; if not, write to the Free Software
Foundation, Inc., 59 Temple Place, Suite 330, Boston, MA  02111-1307  USA 
For more information, please visit: https://sharpmap.codeplex.com
    



**Copy of GeoTools.Net license**

Copyright (C) 2002 Urban Science Applications, Inc. (translated from Java Topology Suite, 
Copyright 2001 Vivid Solutions)
This library is free software; you can redistribute it and/or
modify it under the terms of the GNU Lesser General Public
License as published by the Free Software Foundation; either
version 2.1 of the License, or (at your option) any later version.
This library is distributed in the hope that it will be useful,
but WITHOUT ANY WARRANTY; without even the implied warranty of
MERCHANTABILITY or FITNESS FOR A PARTICULAR PURPOSE.  See the GNU
Lesser General Public License for more details.
You should have received a copy of the GNU Lesser General Public
License along with this library; if not, write to the Free Software
Foundation, Inc., 59 Temple Place, Suite 330, Boston, MA  02111-1307  USA




**Copy of RTools.Util license**

Copyright (C) 2003 Ryan Seghers
This software is provided AS IS. No warranty is granted, 
neither expressed nor implied. USE THIS SOFTWARE AT YOUR OWN RISK.
NO REPRESENTATION OF MERCHANTABILITY or FITNESS FOR ANY 
PURPOSE is given.
License to use this software is limited by the following terms:
1) This code may be used in any program, including programs developed
   for commercial purposes, provided that this notice is included verbatim.
Also, in return for using this code, please attempt to make your fixes and
updates available in some way, such as by sending your updates to the
author.




**Copy of PowerCollections license**

Shared Source License for Wintellect Power Collections

THE ACCOMPANYING PROGRAM IS PROVIDED UNDER THE TERMS OF THIS ECLIPSE PUBLIC LICENSE ("AGREEMENT"). ANY USE, REPRODUCTION OR DISTRIBUTION OF THE PROGRAM CONSTITUTES RECIPIENT'S ACCEPTANCE OF THIS AGREEMENT.

1. DEFINITIONS

"Contribution" means:

a) in the case of the initial Contributor, the initial code and documentation distributed under this Agreement, and

b) in the case of each subsequent Contributor:

i) changes to the Program, and

ii) additions to the Program; 

where such changes and/or additions to the Program originate from and are distributed by that particular Contributor. A Contribution 'originates' from a Contributor if it was added to the Program by such Contributor itself or anyone acting on such Contributor's behalf. Contributions do not include additions to the Program which: (i) are separate modules of software distributed in conjunction with the Program under their own license agreement, and (ii) are not derivative works of the Program.

"Contributor" means any person or entity that distributes the Program.

"Licensed Patents " mean patent claims licensable by a Contributor which are necessarily infringed by the use or sale of its Contribution alone or when combined with the Program.

"Program" means the Contributions distributed in accordance with this Agreement.

"Recipient" means anyone who receives the Program under this Agreement, including all Contributors.

2. GRANT OF RIGHTS

a) Subject to the terms of this Agreement, each Contributor hereby grants Recipient a non-exclusive, worldwide, royalty-free copyright license to reproduce, prepare derivative works of, publicly display, publicly perform, distribute and sublicense the Contribution of such Contributor, if any, and such derivative works, in source code and object code form.

b) Subject to the terms of this Agreement, each Contributor hereby grants Recipient a non-exclusive, worldwide, royalty-free patent license under Licensed Patents to make, use, sell, offer to sell, import and otherwise transfer the Contribution of such Contributor, if any, in source code and object code form. This patent license shall apply to the combination of the Contribution and the Program if, at the time the Contribution is added by the Contributor, such addition of the Contribution causes such combination to be covered by the Licensed Patents. The patent license shall not apply to any other combinations which include the Contribution. No hardware per se is licensed hereunder.

c) Recipient understands that although each Contributor grants the licenses to its Contributions set forth herein, no assurances are provided by any Contributor that the Program does not infringe the patent or other intellectual property rights of any other entity. Each Contributor disclaims any liability to Recipient for claims brought by any other entity based on infringement of intellectual property rights or otherwise. As a condition to exercising the rights and licenses granted hereunder, each Recipient hereby assumes sole responsibility to secure any other intellectual property rights needed, if any. For example, if a third party patent license is required to allow Recipient to distribute the Program, it is Recipient's responsibility to acquire that license before distributing the Program.

d) Each Contributor represents that to its knowledge it has sufficient copyright rights in its Contribution, if any, to grant the copyright license set forth in this Agreement.

3. REQUIREMENTS

A Contributor may choose to distribute the Program in object code form under its own license agreement, provided that:

a) it complies with the terms and conditions of this Agreement; and

b) its license agreement:

i) effectively disclaims on behalf of all Contributors all warranties and conditions, express and implied, including warranties or conditions of title and non-infringement, and implied warranties or conditions of merchantability and fitness for a particular purpose;

ii) effectively excludes on behalf of all Contributors all liability for damages, including direct, indirect, special, incidental and consequential damages, such as lost profits;

iii) states that any provisions which differ from this Agreement are offered by that Contributor alone and not by any other party; and

iv) states that source code for the Program is available from such Contributor, and informs licensees how to obtain it in a reasonable manner on or through a medium customarily used for software exchange. 

When the Program is made available in source code form:

a) it must be made available under this Agreement; and

b) a copy of this Agreement must be included with each copy of the Program. 

Contributors may not remove or alter any copyright notices contained within the Program.

Each Contributor must identify itself as the originator of its Contribution, if any, in a manner that reasonably allows subsequent Recipients to identify the originator of the Contribution.

4. COMMERCIAL DISTRIBUTION

Commercial distributors of software may accept certain responsibilities with respect to end users, business partners and the like. While this license is intended to facilitate the commercial use of the Program, the Contributor who includes the Program in a commercial product offering should do so in a manner which does not create potential liability for other Contributors. Therefore, if a Contributor includes the Program in a commercial product offering, such Contributor ("Commercial Contributor") hereby agrees to defend and indemnify every other Contributor ("Indemnified Contributor") against any losses, damages and costs (collectively "Losses") arising from claims, lawsuits and other legal actions brought by a third party against the Indemnified Contributor to the extent caused by the acts or omissions of such Commercial Contributor in connection with its distribution of the Program in a commercial product offering. The obligations in this section do not apply to any claims or Losses relating to any actual or alleged intellectual property infringement. In order to qualify, an Indemnified Contributor must: a) promptly notify the Commercial Contributor in writing of such claim, and b) allow the Commercial Contributor to control, and cooperate with the Commercial Contributor in, the defense and any related settlement negotiations. The Indemnified Contributor may participate in any such claim at its own expense.

For example, a Contributor might include the Program in a commercial product offering, Product X. That Contributor is then a Commercial Contributor. If that Commercial Contributor then makes performance claims, or offers warranties related to Product X, those performance claims and warranties are such Commercial Contributor's responsibility alone. Under this section, the Commercial Contributor would have to defend claims against the other Contributors related to those performance claims and warranties, and if a court requires any other Contributor to pay any damages as a result, the Commercial Contributor must pay those damages.

5. NO WARRANTY

EXCEPT AS EXPRESSLY SET FORTH IN THIS AGREEMENT, THE PROGRAM IS PROVIDED ON AN "AS IS" BASIS, WITHOUT WARRANTIES OR CONDITIONS OF ANY KIND, EITHER EXPRESS OR IMPLIED INCLUDING, WITHOUT LIMITATION, ANY WARRANTIES OR CONDITIONS OF TITLE, NON-INFRINGEMENT, MERCHANTABILITY OR FITNESS FOR A PARTICULAR PURPOSE. Each Recipient is solely responsible for determining the appropriateness of using and distributing the Program and assumes all risks associated with its exercise of rights under this Agreement , including but not limited to the risks and costs of program errors, compliance with applicable laws, damage to or loss of data, programs or equipment, and unavailability or interruption of operations.

6. DISCLAIMER OF LIABILITY

EXCEPT AS EXPRESSLY SET FORTH IN THIS AGREEMENT, NEITHER RECIPIENT NOR ANY CONTRIBUTORS SHALL HAVE ANY LIABILITY FOR ANY DIRECT, INDIRECT, INCIDENTAL, SPECIAL, EXEMPLARY, OR CONSEQUENTIAL DAMAGES (INCLUDING WITHOUT LIMITATION LOST PROFITS), HOWEVER CAUSED AND ON ANY THEORY OF LIABILITY, WHETHER IN CONTRACT, STRICT LIABILITY, OR TORT (INCLUDING NEGLIGENCE OR OTHERWISE) ARISING IN ANY WAY OUT OF THE USE OR DISTRIBUTION OF THE PROGRAM OR THE EXERCISE OF ANY RIGHTS GRANTED HEREUNDER, EVEN IF ADVISED OF THE POSSIBILITY OF SUCH DAMAGES.

7. GENERAL

If any provision of this Agreement is invalid or unenforceable under applicable law, it shall not affect the validity or enforceability of the remainder of the terms of this Agreement, and without further action by the parties hereto, such provision shall be reformed to the minimum extent necessary to make such provision valid and enforceable.

If Recipient institutes patent litigation against any entity (including a cross-claim or counterclaim in a lawsuit) alleging that the Program itself (excluding combinations of the Program with other software or hardware) infringes such Recipient's patent(s), then such Recipient's rights granted under Section 2(b) shall terminate as of the date such litigation is filed.

All Recipient's rights under this Agreement shall terminate if it fails to comply with any of the material terms or conditions of this Agreement and does not cure such failure in a reasonable period of time after becoming aware of such noncompliance. If all Recipient's rights under this Agreement terminate, Recipient agrees to cease use and distribution of the Program as soon as reasonably practicable. However, Recipient's obligations under this Agreement and any licenses granted by Recipient relating to the Program shall continue and survive.

Everyone is permitted to copy and distribute copies of this Agreement, but in order to avoid inconsistency the Agreement is copyrighted and may only be modified in the following manner. The Agreement Steward reserves the right to publish new versions (including revisions) of this Agreement from time to time. No one other than the Agreement Steward has the right to modify this Agreement. The Eclipse Foundation is the initial Agreement Steward. The Eclipse Foundation may assign the responsibility to serve as the Agreement Steward to a suitable separate entity. Each new version of the Agreement will be given a distinguishing version number. The Program (including Contributions) may always be distributed subject to the version of the Agreement under which it was received. In addition, after a new version of the Agreement is published, Contributor may elect to distribute the Program (including its Contributions) under the new version. Except as expressly stated in Sections 2(a) and 2(b) above, Recipient receives no rights or licenses to the intellectual property of any Contributor under this Agreement, whether expressly, by implication, estoppel or otherwise. All rights in the Program not expressly granted under this Agreement are reserved.

This Agreement is governed by the laws of the State of New York and the intellectual property laws of the United States of America. No party to this Agreement will bring a legal action under this Agreement more than one year after the cause of action arose. Each party waives its rights to a jury trial in any resulting litigation. 


<<<<<<< HEAD
** Copy of license text for BlueRaja high-speed-priority-queue-for-c  **
(https://bitbucket.org/BlueRaja/high-speed-priority-queue-for-c/overview)

The MIT License (MIT)
=======
** 'PriorityQueueNode' and 'AlternativePriorityQueue' are derived from 
BlueRaja's "High Speed Priority Queue for C#", released under MIT License (MIT) **
>>>>>>> d8c8b390

Copyright (c) 2013 Daniel "BlueRaja" Pflughoeft

Permission is hereby granted, free of charge, to any person obtaining a copy
of this software and associated documentation files (the "Software"), to deal
in the Software without restriction, including without limitation the rights
to use, copy, modify, merge, publish, distribute, sublicense, and/or sell
copies of the Software, and to permit persons to whom the Software is
furnished to do so, subject to the following conditions:

The above copyright notice and this permission notice shall be included in
all copies or substantial portions of the Software.

THE SOFTWARE IS PROVIDED "AS IS", WITHOUT WARRANTY OF ANY KIND, EXPRESS OR
IMPLIED, INCLUDING BUT NOT LIMITED TO THE WARRANTIES OF MERCHANTABILITY,
FITNESS FOR A PARTICULAR PURPOSE AND NONINFRINGEMENT. IN NO EVENT SHALL THE
AUTHORS OR COPYRIGHT HOLDERS BE LIABLE FOR ANY CLAIM, DAMAGES OR OTHER
LIABILITY, WHETHER IN AN ACTION OF CONTRACT, TORT OR OTHERWISE, ARISING FROM,
OUT OF OR IN CONNECTION WITH THE SOFTWARE OR THE USE OR OTHER DEALINGS IN
THE SOFTWARE.<|MERGE_RESOLUTION|>--- conflicted
+++ resolved
@@ -195,15 +195,8 @@
 This Agreement is governed by the laws of the State of New York and the intellectual property laws of the United States of America. No party to this Agreement will bring a legal action under this Agreement more than one year after the cause of action arose. Each party waives its rights to a jury trial in any resulting litigation. 
 
 
-<<<<<<< HEAD
-** Copy of license text for BlueRaja high-speed-priority-queue-for-c  **
-(https://bitbucket.org/BlueRaja/high-speed-priority-queue-for-c/overview)
-
-The MIT License (MIT)
-=======
 ** 'PriorityQueueNode' and 'AlternativePriorityQueue' are derived from 
 BlueRaja's "High Speed Priority Queue for C#", released under MIT License (MIT) **
->>>>>>> d8c8b390
 
 Copyright (c) 2013 Daniel "BlueRaja" Pflughoeft
 
